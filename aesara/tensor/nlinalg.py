import logging
from functools import partial
from typing import Tuple, Union

import numpy as np

from aesara import scalar as aes
from aesara.gradient import DisconnectedType
from aesara.graph.basic import Apply
from aesara.graph.op import Op
from aesara.tensor import basic as at
from aesara.tensor import math as tm

from aesara.tensor.basic import as_tensor_variable, extract_diag
from aesara.tensor.type import dvector, lscalar, matrix, tensor, vector

<<<<<<< HEAD
=======

>>>>>>> eba8b2ed
logger = logging.getLogger(__name__)


class MatrixPinv(Op):
    __props__ = ("hermitian",)

    def __init__(self, hermitian):
        self.hermitian = hermitian

    def make_node(self, x):
        x = as_tensor_variable(x)
        assert x.ndim == 2
        return Apply(self, [x], [x.type()])

    def perform(self, node, inputs, outputs):
        (x,) = inputs
        (z,) = outputs
        z[0] = np.linalg.pinv(x, hermitian=self.hermitian).astype(x.dtype)

    def L_op(self, inputs, outputs, g_outputs):
        r"""The gradient function should return

            .. math:: V\frac{\partial X^+}{\partial X},

        where :math:`V` corresponds to ``g_outputs`` and :math:`X` to
        ``inputs``. According to `Wikipedia
        <https://en.wikipedia.org/wiki/Moore%E2%80%93Penrose_pseudoinverse#Derivative>`_,
        this corresponds to

            .. math:: (-X^+ V^T X^+ + X^+ X^{+T} V (I - X X^+) + (I - X^+ X) V X^{+T} X^+)^T.
        """
        (x,) = inputs
        (z,) = outputs
        (gz,) = g_outputs

        x_dot_z = tm.dot(x, z)
        z_dot_x = tm.dot(z, x)

        grad = (
            -matrix_dot(z, gz.T, z)
            + matrix_dot(z, z.T, gz, (at.identity_like(x_dot_z) - x_dot_z))
            + matrix_dot((at.identity_like(z_dot_x) - z_dot_x), gz, z.T, z)
        ).T
        return [grad]

    def infer_shape(self, fgraph, node, shapes):
        return [list(reversed(shapes[0]))]


def pinv(x, hermitian=False):
    """Computes the pseudo-inverse of a matrix :math:`A`.

    The pseudo-inverse of a matrix :math:`A`, denoted :math:`A^+`, is
    defined as: "the matrix that 'solves' [the least-squares problem]
    :math:`Ax = b`," i.e., if :math:`\\bar{x}` is said solution, then
    :math:`A^+` is that matrix such that :math:`\\bar{x} = A^+b`.

    Note that :math:`Ax=AA^+b`, so :math:`AA^+` is close to the identity matrix.
    This method is not faster than `matrix_inverse`. Its strength comes from
    that it works for non-square matrices.
    If you have a square matrix though, `matrix_inverse` can be both more
    exact and faster to compute. Also this op does not get optimized into a
    solve op.

    """
    return MatrixPinv(hermitian=hermitian)(x)


class Inv(Op):
    """Computes the inverse of one or more matrices."""

    def make_node(self, x):
        x = as_tensor_variable(x)
        return Apply(self, [x], [x.type()])

    def perform(self, node, inputs, outputs):
        (x,) = inputs
        (z,) = outputs
        z[0] = np.linalg.inv(x).astype(x.dtype)

    def infer_shape(self, fgraph, node, shapes):
        return shapes


inv = Inv()


class MatrixInverse(Op):
    r"""Computes the inverse of a matrix :math:`A`.

    Given a square matrix :math:`A`, ``matrix_inverse`` returns a square
    matrix :math:`A_{inv}` such that the dot product :math:`A \cdot A_{inv}`
    and :math:`A_{inv} \cdot A` equals the identity matrix :math:`I`.

    Notes
    -----
    When possible, the call to this op will be optimized to the call
    of ``solve``.

    """

    __props__ = ()

    def __init__(self):
        pass

    def make_node(self, x):
        x = as_tensor_variable(x)
        assert x.ndim >= 2
        return Apply(self, [x], [x.type()])

    def perform(self, node, inputs, outputs):
        (x,) = inputs
        (z,) = outputs
        z[0] = np.linalg.inv(x).astype(x.dtype)

    def grad(self, inputs, g_outputs):
        r"""The gradient function should return

            .. math:: V\frac{\partial X^{-1}}{\partial X},

        where :math:`V` corresponds to ``g_outputs`` and :math:`X` to
        ``inputs``. Using the `matrix cookbook
        <https://www.math.uwaterloo.ca/~hwolkowi/matrixcookbook.pdf>`_,
        one can deduce that the relation corresponds to

            .. math:: (X^{-1} \cdot V^{T} \cdot X^{-1})^T.

        """
        (x,) = inputs
        xi = self(x)
        (gz,) = g_outputs

        # Take transpose of last two dimensions
        gz_transpose = swapaxes(gz, -1, -2)

        output = xi * gz_transpose * xi

        output_transpose = swapaxes(output, -1, -2)
        return [-output_transpose]

    def R_op(self, inputs, eval_points):
        r"""The gradient function should return

            .. math:: \frac{\partial X^{-1}}{\partial X}V,

        where :math:`V` corresponds to ``g_outputs`` and :math:`X` to
        ``inputs``. Using the `matrix cookbook
        <https://www.math.uwaterloo.ca/~hwolkowi/matrixcookbook.pdf>`_,
        one can deduce that the relation corresponds to

            .. math:: X^{-1} \cdot V \cdot X^{-1}.

        """
        (x,) = inputs
        xi = self(x)
        (ev,) = eval_points
        if ev is None:
            return [None]
        return [-xi * ev * xi]

    def infer_shape(self, fgraph, node, shapes):
        return shapes


matrix_inverse = MatrixInverse()


def matrix_dot(*args):
    r"""Shorthand for product between several dots.

    Given :math:`N` matrices :math:`A_0, A_1, .., A_N`, ``matrix_dot`` will
    generate the matrix product between all in the given order, namely
    :math:`A_0 \cdot A_1 \cdot A_2 \cdot .. \cdot A_N`.

    """
    rval = args[0]
    for a in args[1:]:
        rval = tm.dot(rval, a)
    return rval


def trace(X):
    """
    Returns the sum of diagonal elements of matrix X.
    """
    return extract_diag(X).sum()


class Det(Op):
    """
    Matrix determinant. Input should be a square matrix.

    """

    __props__ = ()

    def make_node(self, x):
        x = as_tensor_variable(x)
        assert x.ndim >= 2
        o = tensor(shape=x.broadcastable[:-2], dtype=x.dtype)
        return Apply(self, [x], [o])

    def perform(self, node, inputs, outputs):
        (x,) = inputs
        (z,) = outputs
        try:
            z[0] = np.asarray(np.linalg.det(x), dtype=x.dtype)
        except Exception:
            print("Failed to compute determinant", x)
            raise

    def grad(self, inputs, g_outputs):
        (gz,) = g_outputs
        (x,) = inputs
        return [gz * self(x) * at.swapaxes(matrix_inverse(x), -1, -2)]

    def infer_shape(self, fgraph, node, shapes):
        return [shapes[0][:-2]]

    def __str__(self):
        return "Det"


det = Det()


class Eig(Op):
    """
    Compute the eigenvalues and right eigenvectors of a square array.

    """

    _numop = staticmethod(np.linalg.eig)
    __props__: Union[Tuple, Tuple[str]] = ()

    def make_node(self, x):
        x = as_tensor_variable(x)
        assert x.ndim == 2
        w = vector(dtype=x.dtype)
        v = matrix(dtype=x.dtype)
        return Apply(self, [x], [w, v])

    def perform(self, node, inputs, outputs):
        (x,) = inputs
        (w, v) = outputs
        w[0], v[0] = [z.astype(x.dtype) for z in self._numop(x)]

    def infer_shape(self, fgraph, node, shapes):
        n = shapes[0][0]
        return [(n,), (n, n)]


eig = Eig()


class Eigh(Eig):
    """
    Return the eigenvalues and eigenvectors of a Hermitian or symmetric matrix.

    """

    _numop = staticmethod(np.linalg.eigh)
    __props__ = ("UPLO",)

    def __init__(self, UPLO="L"):
        if UPLO not in ("L", "U"):
            raise ValueError("UPLO argument must be 'L' or 'U'")
        self.UPLO = UPLO

    def make_node(self, x):
        x = as_tensor_variable(x)

        # check for stacked 2d
        if x.ndim < 2:
            raise ValueError(
                "%d-dimensional array given. Array must be "
                "at least two-dimensional" % x.ndim
            )

        # Infer dtype by solving the most simple case with 1x1 matrices
        np_result = self._numop(np.eye(1).astype(x.dtype))  # we will get w and v
        w_dtype = np_result[0].dtype
        v_dtype = np_result[1].dtype

        w = tensor(shape=x.broadcastable[:-1], dtype=w_dtype)
        v = tensor(shape=x.broadcastable, dtype=v_dtype)

        return Apply(self, [x], [w, v])

    def perform(self, node, inputs, outputs):
        (x,) = inputs
        (w, v) = outputs
        w[0], v[0] = self._numop(x, self.UPLO)

    def infer_shape(self, fgraph, node, shapes):
        x_shape = shapes[0]
        w_shape = x_shape[:-1]
        v_shape = x_shape
        return [w_shape, v_shape]

    def grad(self, inputs, g_outputs):
        r"""The gradient function should return

           .. math:: \sum_n\left(W_n\frac{\partial\,w_n}
                           {\partial a_{ij}} +
                     \sum_k V_{nk}\frac{\partial\,v_{nk}}
                           {\partial a_{ij}}\right),

        where [:math:`W`, :math:`V`] corresponds to ``g_outputs``,
        :math:`a` to ``inputs``, and  :math:`(w, v)=\mbox{eig}(a)`.

        Analytic formulae for eigensystem gradients are well-known in
        perturbation theory:

           .. math:: \frac{\partial\,w_n}
                          {\partial a_{ij}} = v_{in}\,v_{jn}


           .. math:: \frac{\partial\,v_{kn}}
                          {\partial a_{ij}} =
                \sum_{m\ne n}\frac{v_{km}v_{jn}}{w_n-w_m}

        """
        (x,) = inputs
        w, v = self(x)
        # Replace gradients wrt disconnected variables with
        # zeros. This is a work-around for issue #1063.
        gw, gv = _zero_disconnected([w, v], g_outputs)
        return [EighGrad(self.UPLO)(x, w, v, gw, gv)]


def _zero_disconnected(outputs, grads):
    l = []
    for o, g in zip(outputs, grads):
        if isinstance(g.type, DisconnectedType):
            l.append(o.zeros_like())
        else:
            l.append(g)
    return l


class EighGrad(Op):
    """
    Gradient of an eigensystem of a Hermitian matrix.

    """

    __props__ = ("UPLO",)

    def __init__(self, UPLO="L"):
        assert UPLO in ("L", "U")
        self.UPLO = UPLO
        if UPLO == "L":
            self.tri0 = np.tril
            self.tri1 = partial(np.triu, k=1)
        else:
            self.tri0 = np.triu
            self.tri1 = partial(np.tril, k=-1)

    def make_node(self, x, w, v, gw, gv):
        x, w, v, gw, gv = map(as_tensor_variable, (x, w, v, gw, gv))
        assert x.ndim == 2
        assert w.ndim == 1
        assert v.ndim == 2
        assert gw.ndim == 1
        assert gv.ndim == 2
        out_dtype = aes.upcast(x.dtype, w.dtype, v.dtype, gw.dtype, gv.dtype)
        out = matrix(dtype=out_dtype)
        return Apply(self, [x, w, v, gw, gv], [out])

    def perform(self, node, inputs, outputs):
        """
        Implements the "reverse-mode" gradient for the eigensystem of
        a square matrix.

        """
        x, w, v, W, V = inputs
        N = x.shape[0]
        outer = np.outer

        def G(n):
            return sum(
                v[:, m] * V.T[n].dot(v[:, m]) / (w[n] - w[m])
                for m in range(N)
                if m != n
            )

        g = sum(outer(v[:, n], v[:, n] * W[n] + G(n)) for n in range(N))

        # Numpy's eigh(a, 'L') (eigh(a, 'U')) is a function of tril(a)
        # (triu(a)) only.  This means that partial derivative of
        # eigh(a, 'L') (eigh(a, 'U')) with respect to a[i,j] is zero
        # for i < j (i > j).  At the same time, non-zero components of
        # the gradient must account for the fact that variation of the
        # opposite triangle contributes to variation of two elements
        # of Hermitian (symmetric) matrix. The following line
        # implements the necessary logic.
        out = self.tri0(g) + self.tri1(g).T

        # Make sure we return the right dtype even if NumPy performed
        # upcasting in self.tri0.
        outputs[0][0] = np.asarray(out, dtype=node.outputs[0].dtype)

    def infer_shape(self, fgraph, node, shapes):
        return [shapes[0]]


def eigh(a, UPLO="L"):
    """
    Return the eigenvalues and eigenvectors of a complex Hermitian
    (conjugate symmetric) or a real symmetric matrix.

    Returns two objects, a 1-D array containing the eigenvalues of `a`, and
    a 2-D square array or matrix (depending on the input type) of the
    corresponding eigenvectors (in columns).

    Parameters
    ----------
    a : (..., M, M) array
        Hermitian or real symmetric matrices whose eigenvalues and
        eigenvectors are to be computed.
    UPLO : {'L', 'U'}, optional
        Specifies whether the calculation is done with the lower triangular
        part of `a` ('L', default) or the upper triangular part ('U').
        Irrespective of this value only the real parts of the diagonal will
        be considered in the computation to preserve the notion of a Hermitian
        matrix. It therefore follows that the imaginary part of the diagonal
        will always be treated as zero.

    Returns
    -------
    w : (..., M) ndarray
        The eigenvalues in ascending order, each repeated according to
        its multiplicity.
    v : {(..., M, M) ndarray, (..., M, M) matrix}
        The column ``v[:, i]`` is the normalized eigenvector corresponding
        to the eigenvalue ``w[i]``.  Will return a matrix object if `a` is
        a matrix object.

    Raises
    ------
    LinAlgError
        If the eigenvalue computation does not converge.

    See Also
    --------
    `eigvalsh <https://numpy.org/doc/stable/reference/generated/numpy.linalg.eigvalsh.html#numpy.linalg.eigvalsh>`_ :
            eigenvalues of real symmetric or complex Hermitian
            (conjugate symmetric) arrays.
    `eig <https://numpy.org/doc/stable/reference/generated/numpy.linalg.eig.html#numpy.linalg.eig>`_ :
            eigenvalues and right eigenvectors for non-symmetric arrays.
    `eigvals <https://numpy.org/doc/stable/reference/generated/numpy.linalg.eigvals.html#numpy.linalg.eigvals>`_ :
            eigenvalues of non-symmetric arrays.
    `scipy.linalg.eigh <https://docs.scipy.org/doc/scipy/reference/generated/scipy.linalg.eigh.html#scipy.linalg.eigh>`_ :
            Similar function in SciPy (but also solves the
            generalized eigenvalue problem).

    Notes
    -----
    Broadcasting rules apply, see the `numpy.linalg <https://numpy.org/doc/stable/reference/routines.linalg.html#module-numpy.linalg>`_
    documentation for details.

    The eigenvalues/eigenvectors are computed using LAPACK routines ``_syevd``,
    ``_heevd``.

    The eigenvalues of real symmetric or complex Hermitian matrices are
    always real. [1]_ The array `v` of (column) eigenvectors is unitary
    and `a`, `w`, and `v` satisfy the equations
    ``dot(a, v[:, i]) = w[i] * v[:, i]``.

    References
    ----------
    .. [1] G. Strang, *Linear Algebra and Its Applications*, 2nd Ed., Orlando,
           FL, Academic Press, Inc., 1980, pg. 222.

    Examples
    --------
    >>> import aesata.tensor as at
    >>> import numpy as np
    >>> a = np.array([[1, -2j], [2j, 5]])
    >>> a
    array([[ 1.+0.j, -0.-2.j],
           [ 0.+2.j,  5.+0.j]])
    >>> w, v = at.linalg.eigh(a)
    >>> w.eval(); v.eval()
    array([0.17157288, 5.82842712])
    array([[-0.92387953+0.j        , -0.38268343+0.j        ], # may vary
           [ 0.        +0.38268343j,  0.        -0.92387953j]])
    """

    return Eigh(UPLO)(a)


class QRFull(Op):
    """
    Full QR Decomposition.

    Computes the QR decomposition of a matrix.
    Factor the matrix a as qr, where q is orthonormal
    and r is upper-triangular.

    """

    _numop = staticmethod(np.linalg.qr)
    __props__ = ("mode",)

    def __init__(self, mode):
        self.mode = mode

    def make_node(self, x):
        x = as_tensor_variable(x)

        assert x.ndim == 2, "The input of qr function should be a matrix."

        in_dtype = x.type.numpy_dtype
        out_dtype = np.dtype(f"f{in_dtype.itemsize}")

        q = matrix(dtype=out_dtype)

        if self.mode != "raw":
            r = matrix(dtype=out_dtype)
        else:
            r = vector(dtype=out_dtype)

        if self.mode != "r":
            q = matrix(dtype=out_dtype)
            outputs = [q, r]
        else:
            outputs = [r]

        return Apply(self, [x], outputs)

    def perform(self, node, inputs, outputs):
        (x,) = inputs
        assert x.ndim == 2, "The input of qr function should be a matrix."
        res = self._numop(x, self.mode)
        if self.mode != "r":
            outputs[0][0], outputs[1][0] = res
        else:
            outputs[0][0] = res


def qr(a, mode="reduced"):
    """
    Computes the QR decomposition of a matrix.
    Factor the matrix a as qr, where q
    is orthonormal and r is upper-triangular.

    Parameters
    ----------
    a : array_like, shape (M, N)
        Matrix to be factored.

    mode : {'reduced', 'complete', 'r', 'raw'}, optional
        If K = min(M, N), then

        'reduced'
          returns q, r with dimensions (M, K), (K, N)

        'complete'
           returns q, r with dimensions (M, M), (M, N)

        'r'
          returns r only with dimensions (K, N)

        'raw'
          returns h, tau with dimensions (N, M), (K,)

        Note that array h returned in 'raw' mode is
        transposed for calling Fortran.

        Default mode is 'reduced'

    Returns
    -------
    q : matrix of float or complex, optional
        A matrix with orthonormal columns. When mode = 'complete' the
        result is an orthogonal/unitary matrix depending on whether or
        not a is real/complex. The determinant may be either +/- 1 in
        that case.
    r : matrix of float or complex, optional
        The upper-triangular matrix.

    """
    return QRFull(mode)(a)


class SVD(Op):
    """

    Parameters
    ----------
    full_matrices : bool, optional
        If True (default), u and v have the shapes (M, M) and (N, N),
        respectively.
        Otherwise, the shapes are (M, K) and (K, N), respectively,
        where K = min(M, N).
    compute_uv : bool, optional
        Whether or not to compute u and v in addition to s.
        True by default.

    """

    # See doc in the docstring of the function just after this class.
    _numop = staticmethod(np.linalg.svd)
    __props__ = ("full_matrices", "compute_uv")

    def __init__(self, full_matrices=True, compute_uv=True):
        self.full_matrices = full_matrices
        self.compute_uv = compute_uv

    def make_node(self, x):
        x = as_tensor_variable(x)
        assert x.ndim == 2, "The input of svd function should be a matrix."

        in_dtype = x.type.numpy_dtype
        out_dtype = np.dtype(f"f{in_dtype.itemsize}")

        s = vector(dtype=out_dtype)

        if self.compute_uv:
            u = matrix(dtype=out_dtype)
            vt = matrix(dtype=out_dtype)
            return Apply(self, [x], [u, s, vt])
        else:
            return Apply(self, [x], [s])

    def perform(self, node, inputs, outputs):
        (x,) = inputs
        assert x.ndim == 2, "The input of svd function should be a matrix."
        if self.compute_uv:
            u, s, vt = outputs
            u[0], s[0], vt[0] = self._numop(x, self.full_matrices, self.compute_uv)
        else:
            (s,) = outputs
            s[0] = self._numop(x, self.full_matrices, self.compute_uv)

    def infer_shape(self, fgraph, node, shapes):
        (x_shape,) = shapes
        M, N = x_shape
        K = tm.minimum(M, N)
        s_shape = (K,)
        if self.compute_uv:
            u_shape = (M, M) if self.full_matrices else (M, K)
            vt_shape = (N, N) if self.full_matrices else (K, N)
            return [u_shape, s_shape, vt_shape]
        else:
            return [s_shape]


def svd(a, full_matrices=1, compute_uv=1):
    """
    This function performs the SVD on CPU.

    Parameters
    ----------
    full_matrices : bool, optional
        If True (default), u and v have the shapes (M, M) and (N, N),
        respectively.
        Otherwise, the shapes are (M, K) and (K, N), respectively,
        where K = min(M, N).
    compute_uv : bool, optional
        Whether or not to compute u and v in addition to s.
        True by default.

    Returns
    -------
    U, V,  D : matrices

    """
    return SVD(full_matrices, compute_uv)(a)


class Lstsq(Op):

    __props__ = ()

    def make_node(self, x, y, rcond):
        x = as_tensor_variable(x)
        y = as_tensor_variable(y)
        rcond = as_tensor_variable(rcond)
        return Apply(
            self,
            [x, y, rcond],
            [
                matrix(),
                dvector(),
                lscalar(),
                dvector(),
            ],
        )

    def perform(self, node, inputs, outputs):
        zz = np.linalg.lstsq(inputs[0], inputs[1], inputs[2])
        outputs[0][0] = zz[0]
        outputs[1][0] = zz[1]
        outputs[2][0] = np.array(zz[2])
        outputs[3][0] = zz[3]


lstsq = Lstsq()


def matrix_power(M, n):
    r"""Raise a square matrix, ``M``, to the (integer) power ``n``.

    This implementation uses exponentiation by squaring which is
    significantly faster than the naive implementation.
    The time complexity for exponentiation by squaring is
    :math: `\mathcal{O}((n \log M)^k)`

    Parameters
    ----------
    M: TensorVariable
    n: int

    """
    if n < 0:
        M = pinv(M)
        n = abs(n)

    # Shortcuts when 0 < n <= 3
    if n == 0:
        return at.eye(M.shape[-2])

    elif n == 1:
        return M

    elif n == 2:
        return tm.dot(M, M)

    elif n == 3:
        return tm.dot(tm.dot(M, M), M)

    result = z = None

    while n > 0:
        z = M if z is None else tm.dot(z, z)
        n, bit = divmod(n, 2)
        if bit:
            result = z if result is None else tm.dot(result, z)

    return result


def norm(x, ord):
    x = as_tensor_variable(x)
    ndim = x.ndim
    if ndim == 0:
        raise ValueError("'axis' entry is out of bounds.")
    elif ndim == 1:
        if ord is None:
            return tm.sum(x**2) ** 0.5
        elif ord == "inf":
            return tm.max(abs(x))
        elif ord == "-inf":
            return tm.min(abs(x))
        elif ord == 0:
            return x[x.nonzero()].shape[0]
        else:
            try:
                z = tm.sum(abs(x**ord)) ** (1.0 / ord)
            except TypeError:
                raise ValueError("Invalid norm order for vectors.")
            return z
    elif ndim == 2:
        if ord is None or ord == "fro":
            return tm.sum(abs(x**2)) ** (0.5)
        elif ord == "inf":
            return tm.max(tm.sum(abs(x), 1))
        elif ord == "-inf":
            return tm.min(tm.sum(abs(x), 1))
        elif ord == 1:
            return tm.max(tm.sum(abs(x), 0))
        elif ord == -1:
            return tm.min(tm.sum(abs(x), 0))
        else:
            raise ValueError(0)
    elif ndim > 2:
        raise NotImplementedError("We don't support norm with ndim > 2")


class TensorInv(Op):
    """
    Class wrapper for tensorinv() function;
    Aesara utilization of numpy.linalg.tensorinv;
    """

    _numop = staticmethod(np.linalg.tensorinv)
    __props__ = ("ind",)

    def __init__(self, ind=2):
        self.ind = ind

    def make_node(self, a):
        a = as_tensor_variable(a)
        out = a.type()
        return Apply(self, [a], [out])

    def perform(self, node, inputs, outputs):
        (a,) = inputs
        (x,) = outputs
        x[0] = self._numop(a, self.ind)

    def infer_shape(self, fgraph, node, shapes):
        sp = shapes[0][self.ind :] + shapes[0][: self.ind]
        return [sp]


def tensorinv(a, ind=2):
    """
    Aesara utilization of numpy.linalg.tensorinv;

    Compute the 'inverse' of an N-dimensional array.
    The result is an inverse for `a` relative to the tensordot operation
    ``tensordot(a, b, ind)``, i. e., up to floating-point accuracy,
    ``tensordot(tensorinv(a), a, ind)`` is the "identity" tensor for the
    tensordot operation.

    Parameters
    ----------
    a : array_like
        Tensor to 'invert'. Its shape must be 'square', i. e.,
        ``prod(a.shape[:ind]) == prod(a.shape[ind:])``.
    ind : int, optional
        Number of first indices that are involved in the inverse sum.
        Must be a positive integer, default is 2.

    Returns
    -------
    b : ndarray
        `a`'s tensordot inverse, shape ``a.shape[ind:] + a.shape[:ind]``.

    Raises
    ------
    LinAlgError
        If `a` is singular or not 'square' (in the above sense).
    """
    return TensorInv(ind)(a)


class TensorSolve(Op):
    """
    Aesara utilization of numpy.linalg.tensorsolve
    Class wrapper for tensorsolve function.

    """

    _numop = staticmethod(np.linalg.tensorsolve)
    __props__ = ("axes",)

    def __init__(self, axes=None):
        self.axes = axes

    def make_node(self, a, b):
        a = as_tensor_variable(a)
        b = as_tensor_variable(b)
        out_dtype = aes.upcast(a.dtype, b.dtype)
        x = matrix(dtype=out_dtype)
        return Apply(self, [a, b], [x])

    def perform(self, node, inputs, outputs):
        (
            a,
            b,
        ) = inputs
        (x,) = outputs
        x[0] = self._numop(a, b, self.axes)


def tensorsolve(a, b, axes=None):
    """
    Aesara utilization of numpy.linalg.tensorsolve.

    Solve the tensor equation ``a x = b`` for x.
    It is assumed that all indices of `x` are summed over in the product,
    together with the rightmost indices of `a`, as is done in, for example,
    ``tensordot(a, x, axes=len(b.shape))``.

    Parameters
    ----------
    a : array_like
        Coefficient tensor, of shape ``b.shape + Q``. `Q`, a tuple, equals
        the shape of that sub-tensor of `a` consisting of the appropriate
        number of its rightmost indices, and must be such that
        ``prod(Q) == prod(b.shape)`` (in which sense `a` is said to be
        'square').
    b : array_like
        Right-hand tensor, which can be of any shape.
    axes : tuple of ints, optional
        Axes in `a` to reorder to the right, before inversion.
        If None (default), no reordering is done.
    Returns
    -------
    x : ndarray, shape Q
    Raises
    ------
    LinAlgError
        If `a` is singular or not 'square' (in the above sense).
    """

    return TensorSolve(axes)(a, b)


__all__ = [
    "pinv",
    "inv",
    "trace",
    "matrix_dot",
    "det",
    "eig",
    "eigh",
    "qr",
    "svd",
    "lstsq",
    "matrix_power",
    "norm",
    "tensorinv",
    "tensorsolve",
]<|MERGE_RESOLUTION|>--- conflicted
+++ resolved
@@ -10,14 +10,10 @@
 from aesara.graph.op import Op
 from aesara.tensor import basic as at
 from aesara.tensor import math as tm
-
 from aesara.tensor.basic import as_tensor_variable, extract_diag
 from aesara.tensor.type import dvector, lscalar, matrix, tensor, vector
 
-<<<<<<< HEAD
-=======
-
->>>>>>> eba8b2ed
+
 logger = logging.getLogger(__name__)
 
 
@@ -152,11 +148,11 @@
         (gz,) = g_outputs
 
         # Take transpose of last two dimensions
-        gz_transpose = swapaxes(gz, -1, -2)
+        gz_transpose = at.swapaxes(gz, -1, -2)
 
         output = xi * gz_transpose * xi
 
-        output_transpose = swapaxes(output, -1, -2)
+        output_transpose = at.swapaxes(output, -1, -2)
         return [-output_transpose]
 
     def R_op(self, inputs, eval_points):
