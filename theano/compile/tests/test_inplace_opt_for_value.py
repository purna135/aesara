--- conflicted
+++ resolved
@@ -4,11 +4,7 @@
 from theano.gof import OpSub, TopoOptimizer
 
 from theano.printing import Print
-<<<<<<< HEAD
 from theano.tests import unittest_tools
-#import sgd #until Olivier's module-import thing works better
-=======
->>>>>>> d732dd05
 
 ####################
 # Library-type stuff
