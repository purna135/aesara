--- conflicted
+++ resolved
@@ -3046,31 +3046,6 @@
 
 pprint.assign(lambda pstate, r: r.owner and isinstance(r.owner.op, Subtensor), SubtensorPrinter())
 
-<<<<<<< HEAD
-=======
-
-def setsubtensor(x, y, idx_list, inplace=False, show_warning=True):
-    # Note that `show_warning` should only be set to False by tests, in order
-    # to make sure this old code is still working.
-    if show_warning:
-        print >> sys.stderr, (
-                "tensor.setsubtensor is deprecated - please use set_subtensor")
-    the_op = IncSubtensor(idx_list, inplace, set_instead_of_inc=True)
-    return the_op(x, y, *Subtensor.collapse(
-                                    idx_list,
-                                    lambda entry: isinstance(entry, Variable)))
-
-
-def incsubtensor(x, y, idx_list, inplace=False, show_warning=True):
-    # Note that `show_warning` should only be set to False by tests, in order
-    # to make sure this old code is still working.
-    if show_warning:
-        print >> sys.stderr, "tensor.incsubtensor is deprecated - please use inc_subtensor"
-    the_op = IncSubtensor(idx_list, inplace, set_instead_of_inc=False)
-    return the_op(x, y, *Subtensor.collapse(idx_list, lambda entry: isinstance(entry, Variable)))
-
-
->>>>>>> 71841edf
 def set_subtensor(x, y, inplace=False):
     """Return x with the given subtensor overwritten by y.
 
@@ -3597,29 +3572,9 @@
         # ishapes[0] contains the size of the axis on which we join
         # Join op should get at least one input to join
         assert len(ishapes) > 1
-<<<<<<< HEAD
         n_dim = len(ishapes[1])
         for shape in ishapes[1:]:
             assert shape is not None
-=======
-        # Not sure this is needed anymore :( ... basically the apply_shape
-        # version of the apply node (i.e. the one defined in
-        # gof/apply_shape) calls infer_shape methods passing None to unknown
-        # inputs. It can handle NotImplementedError, so for now I just raise
-        # that whenever I get a None. Should we just remove gof/apply_shape
-        # if it is depricated ??
-        if ishapes[1] is None:
-            raise ShapeError()
-        n_dim = len(ishapes[1])
-        for shape in ishapes[1:]:
-            if shape is None:
-                raise ShapeError()
-            for shape_i in shape:
-                if shape_i is None:
-                    raise ShapeError()
-            # at this point the inputs have been broadcasted so they should
-            # all have the same shape
->>>>>>> 71841edf
             assert len(shape) == n_dim
 
         out_shapes = []
