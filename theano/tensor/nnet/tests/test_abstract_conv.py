--- conflicted
+++ resolved
@@ -24,11 +24,7 @@
 from theano.tensor.nnet.abstract_conv import bilinear_kernel_2D
 from theano.tensor.nnet.abstract_conv import bilinear_upsampling
 from theano.tensor.nnet.abstract_conv import separable_conv2d, separable_conv3d
-<<<<<<< HEAD
-from theano.tensor.nnet.conv import ConvOp
-=======
 from theano.tensor.nnet.abstract_conv import causal_conv1d
->>>>>>> bc20630a
 from theano.tensor.nnet.corr import (CorrMM, CorrMM_gradWeights,
                                      CorrMM_gradInputs)
 from theano.tensor.nnet.corr3d import (Corr3dMM, Corr3dMM_gradWeights,
@@ -1303,8 +1299,8 @@
                             [[9, 10], [11, 12]]],
                            ndmin=4).astype(theano.config.floatX)
         up_x = bilinear_upsampling(input=input_x,
-                                   frac_ratio=((7, 4), (5, 3)))#,
-                                #    use_1D_kernel=False)
+                                   frac_ratio=((7, 4), (5, 3)),
+                                   use_1D_kernel=False)
         num_up_x = np.array(
             [[[[1., 1.2, 1.8, 2.],
               [1.28571429, 1.48571429, 2.08571429, 2.28571429],
