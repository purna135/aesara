
import numpy
import math

from copy import copy

import gof
from gof import PropertiedType, Op, PropertiedOp, utils, Result, Constant, Type, Apply, Env

<<<<<<< HEAD
def upcast(dtype, *dtypes):
    z = numpy.zeros((), dtype = dtype)
    for dtype in dtypes:
        z = z + numpy.zeros((), dtype = dtype)
    return str(z.dtype)
=======
from gof.python25 import partial
>>>>>>> f9b18d2a

def as_scalar(x, name = None):
    if isinstance(x, gof.Apply):
        if len(x.outputs) != 1:
            raise ValueError("It is ambiguous which output of a multi-output Op has to be fetched.", x)
        else:
            x = x.outputs[0]
    if isinstance(x, Result):
        if not isinstance(x.type, Scalar):
            raise TypeError("Result type field must be a Scalar.", x, x.type)
        return x
    try:
        return constant(x)
    except TypeError:
        raise TypeError("Cannot convert %s to Scalar" % x, type(x))

def constant(x):
    if isinstance(x, float):
        return ScalarConstant(float64, x)
    if isinstance(x, int):
        return ScalarConstant(int64, x)
    return ScalarConstant(float64, float(x))


class Scalar(Type):

    def __init__(self, dtype):
        self.dtype = dtype
        self.dtype_specs() # error checking
    
    def filter(self, data, strict = False):
        py_type = self.dtype_specs()[0]
        if strict: assert isinstance(data, py_type)
        return py_type(data)

    def __eq__(self, other):
        return type(self) == type(other) and other.dtype == self.dtype

    def __hash__(self):
        return hash(self.dtype)

    def dtype_specs(self):
        try:
            return {'float32': (numpy.float32, 'npy_float32', 'PyFloat_Check', 'PyFloat_AsDouble', 'PyFloat_FromDouble'),
                    'float64': (numpy.float64, 'npy_float64', 'PyFloat_Check', 'PyFloat_AsDouble', 'PyFloat_FromDouble'),
                    'complex128': (numpy.complex128, 'theano_complex128', 'PyComplex_Check', 'PyComplex_AsCComplex', 'PyComplex_FromCComplex'),
                    'complex64': (numpy.complex64, 'theano_complex64', None, None, None),
                    'int8':  (numpy.int8, 'npy_int8', 'PyInt_Check', 'PyInt_AsLong', 'PyInt_FromLong'),
                    'int16': (numpy.int16, 'npy_int16', 'PyInt_Check', 'PyInt_AsLong', 'PyInt_FromLong'),
                    'int32': (numpy.int32, 'npy_int32', 'PyInt_Check', 'PyInt_AsLong', 'PyInt_FromLong'),
                    'int64': (numpy.int64, 'npy_int64', 'PyInt_Check', 'PyInt_AsLong', 'PyInt_FromLong')
                    }[self.dtype]
        except KeyError:
            raise TypeError("Unsupported dtype for %s: %s" % (self.__class__.__name__, self.dtype))

    def upcast(self, *others):
        return upcast(*[x.dtype for x in [self]+list(others)])

    def make_result(self, name = None):
        return ScalarResult(self, name = name)

    def __str__(self):
        return str(self.dtype)

    def __repr__(self):
        return "Scalar{%s}" % self.dtype

    def c_literal(self, data):
        if 'complex' in self.dtype:
            raise NotImplementedError("No literal for complex values.")
        return str(data)

    def c_declare(self, name, sub):
        return """
        %(dtype)s %(name)s;
        typedef %(dtype)s %(name)s_dtype;
        """ % dict(name = name, dtype = self.dtype_specs()[1])

    def c_init(self, name, sub):
        return """
        %(name)s = 0;
        """ % locals()
    
    def c_extract(self, name, sub):
        specs = self.dtype_specs()
        return """
        if (!%(check)s(py_%(name)s))
            %(fail)s
        %(name)s = (%(dtype)s)%(conv)s(py_%(name)s);
        """ % dict(sub,
                   name = name,
                   dtype = specs[1],
                   check = specs[2],
                   conv = specs[3])
    
    def c_sync(self, name, sub):
        specs = self.dtype_specs()
        return """
        Py_XDECREF(py_%(name)s);
        py_%(name)s = %(conv)s((%(dtype)s)%(name)s);
        if (!py_%(name)s)
            py_%(name)s = Py_None;
        """ % dict(name = name,
                   dtype = specs[1],
                   conv = specs[4])

    def c_cleanup(self, name, sub):
        return ""

    def c_support_code(self):
        template = """
        struct theano_complex%(nbits)s : public npy_complex%(nbits)s
        {
            typedef theano_complex%(nbits)s complex_type;
            typedef npy_float%(half_nbits)s scalar_type;

            complex_type operator +(complex_type y) {
                complex_type ret;
                ret.real = this->real + y.real;
                ret.imag = this->imag + y.imag;
                return ret;
            }
            complex_type operator -(complex_type y) {
                complex_type ret;
                ret.real = this->real - y.real;
                ret.imag = this->imag - y.imag;
                return ret;
            }
            complex_type operator *(complex_type y) {
                complex_type ret;
                ret.real = this->real * y.real - this->imag * y.imag;
                ret.imag = this->real * y.imag + this->imag * y.real;
                return ret;
            }
            complex_type operator /(complex_type y) {
                complex_type ret;
                scalar_type y_norm_square = y.real * y.real + y.imag * y.imag;
                ret.real = (this->real * y.real + this->imag * y.imag) / y_norm_square;
                ret.imag = (this->imag * y.real - this->real * y.imag) / y_norm_square;
                return ret;
            }
        };
        """
        return template % dict(nbits = 64, half_nbits = 32) + template % dict(nbits = 128, half_nbits = 64)


int8 = Scalar('int8')
int16 = Scalar('int16')
int32 = Scalar('int32')
int64 = Scalar('int64')
float32 = Scalar('float32')
float64 = Scalar('float64')
complex64 = Scalar('complex64')
complex128 = Scalar('complex128')

int_types = int8, int16, int32, int64
float_types = float32, float64
complex_types = complex64, complex128

class _scalar_py_operators:

    #UNARY
    def __abs__(self): return _abs(self)
    def __neg__(self): return neg(self)

    #CASTS
    def __int__(self): return AsInt(self).out
    def __float__(self): return AsInt(self).out
    def __complex__(self): return AsComplex(self).out

    #COMPARISONS
    def __lt__(self,other): return lt(self, other)
    def __le__(self,other): return le(self, other)
    def __gt__(self,other): return gt(self, other)
    def __ge__(self,other): return ge(self, other)

    #ARITHMETIC - NORMAL
    def __add__(self,other): return add(self,other)
    def __sub__(self,other): return sub(self,other)
    def __mul__(self,other): return mul(self,other)
    def __div__(self,other): return div(self,other)
    def __pow__(self,other): return pow(self,other)

    #ARITHMETIC - RIGHT-OPERAND
    def __radd__(self,other): return add(other,self)
    def __rsub__(self,other): return sub(other,self)
    def __rmul__(self,other): return mul(other,self)
    def __rdiv__(self,other): return div(other,self)
    def __rpow__(self,other): return pow(other,self)

class ScalarResult(Result, _scalar_py_operators):
    pass

class ScalarConstant(Constant, _scalar_py_operators):
    pass


# Easy constructors

def _multi(*fns):
    def f2(f, names):
        if len(names) == 1:
            return f(names)
        else:
            return [f(name) for name in names]
    if len(fns) == 1:
        return partial(f2, fns[0])
    else:
        return [partial(f2, f) for f in fns]

ints = _multi(int64)
floats = _multi(float64)




def upcast_out(*types):
    return Scalar(dtype = Scalar.upcast(*types)),
def same_out(type):
    return type,
def transfer_type(i):
    assert type(i) == int
    def f(*types):
        return types[i],
    f.__name__ = "transfer_type_%i" % i
    return f
def specific_out(*spec):
    def f(*types):
        return spec
    return f
def int_out(*types):
    return int64,
def float_out(*types):
    return float64,
def upgrade_to_float(*types):
    conv = {int8: float32,
            int16: float32,
            int32: float64,
            int64: float64}
    return Scalar(Scalar.upcast(*[conv.get(type, type) for type in types])),


class ScalarOp(Op):

    nin = -1
    nout = 1

    def __init__(self, output_types_preference = None, name = None):
        self.name = name
        if output_types_preference is not None:
            if not callable(output_types_preference):
                raise TypeError("Expected a callable for the 'output_types_preference' argument to %s." % self.__class__)
            self.output_types_preference = output_types_preference

    def make_node(self, *inputs):
        if self.nin >= 0:
            if len(inputs) != self.nin:
                raise TypeError("Wrong number of inputs for %s.make_node (got %i, expected %i)" \
                                    % (self, len(inputs), self.nin))
        inputs = [as_scalar(input) for input in inputs]
        outputs = [t() for t in self.output_types([input.type for input in inputs])]
        if len(outputs) != self.nout:
            raise TypeError("Not the right number of outputs produced for %s(%s). Expected %s, got %s."
                            % (self, ", ".join(str(input) for input in inputs), self.nout, len(outputs)))
        return Apply(self, inputs, outputs)

    def output_types(self, types):
        if hasattr(self, 'output_types_preference'):
            results = self.output_types_preference(*types)
            if not isinstance(results, (list, tuple)) or any(not isinstance(x, Type) for x in results):
                raise TypeError("output_types_preference should return a list or a tuple of types", self.output_types_preference, results)
            if len(results) != self.nout:
                raise TypeError("Not the right number of outputs produced for %s(%s) by %s. Expected %s, got ?s."
                                % (self, ", ".join(str(input.type) for input in inputs),
                                   self.output_types_preference, self.nout, len(results)))
            return results
        else:
            raise NotImplementedError("Cannot calculate the output types for %s" % self)

    def perform(self, node, inputs, output_storage):
        if self.nout == 1:
            output_storage[0][0] = self.impl(*inputs)
        else:
            results = utils.from_return_values(self.impl(*inputs))
            assert len(results) == len(output_storage)
            for storage, result in zip(output_storage, results):
                storage[0] = result

    def impl(self, *inputs):
        raise AbstractFunctionError()
    
    def grad(self, inputs, output_gradients):
        raise AbstractFunctionError()

    def __eq__(self, other):
        return type(self) == type(other) and self.output_types_preference == other.output_types_preference

    def __hash__(self):
        return hash(self.output_types_preference)

    def __str__(self):
        if hasattr(self, 'name') and self.name:
            return self.name
        else:
            return "%s{%s}" % (self.__class__.__name__, ", ".join("%s=%s" % (k, v) for k, v in self.__dict__.items() if k != "name"))


class UnaryScalarOp(ScalarOp):
    nin = 1

class BinaryScalarOp(ScalarOp):
    nin = 2



class Add(ScalarOp):
    identity = 0
    commutative = True
    associative = True
    def impl(self, *inputs):
        return sum(inputs)
    def c_code(self, node, name, inputs, (z, ), sub):
        if not inputs:
            return z + " = 0;"
        else:
            return z + " = " + " + ".join(inputs) + ";"
    def grad(self, inputs, (gz, )):
        return (gz, ) * len(inputs)
add = Add(upcast_out, name = 'add')

class Mul(ScalarOp):
    identity = 1
    commutative = True
    associative = True
    def impl(self, *inputs):
        return numpy.product(inputs)
    def c_code(self, node, name, inputs, (z, ), sub):
        if not inputs:
            return z + " = 1;"
        else:
            return z + " = " + " * ".join(inputs) + ";"
    def grad(self, inputs, (gz, )):
        return [mul(*([gz] + utils.difference(inputs, [input])))
                for input in inputs]
mul = Mul(upcast_out, name = 'mul')

class Sub(BinaryScalarOp):
    def impl(self, x, y):
        return x - y
    def c_code(self, node, name, (x, y), (z, ), sub):
        return "%(z)s = %(x)s - %(y)s;" % locals()
    def grad(self, (x, y), (gz, )):
        return gz, -gz
sub = Sub(upcast_out, name = 'sub')

class Div(BinaryScalarOp):
    def impl(self, x, y):
        return x / y
    def c_code(self, node, name, (x, y), (z, ), sub):
        if node.inputs[0].type in int_types and node.inputs[1].type in int_types:
            raise NotImplementedError("For integer arguments the behavior of division in C and in Python differ when the quotient is negative (to implement).")
        return "%(z)s = %(x)s / %(y)s;" % locals()
    def grad(self, (x, y), (gz, )):
        return gz / y, -(gz * x) / (y * y)
div = Div(upcast_out, name = 'div')

class Pow(BinaryScalarOp):
    def impl(self, x, y):
        return x ** y
    def c_code(self, node, name, (x, y), (z, ), sub):
        return "%(z)s = pow(%(x)s, %(y)s);" % locals()
    def grad(self, (x, y), (gz, )):
        return gz * y * x**(y - 1), gz * log(x) * x**y
pow = Pow(upcast_out, name = 'pow')

class First(BinaryScalarOp):
    def impl(self, x, y):
        return x
    def c_code(self, node, name, (x, y), (z, ), sub):
        return "%(z)s = %(x)s;" % locals()
    def grad(self, (x, y), (gz, )):
        return gz, None
first = First(transfer_type(0), name = 'first')

class Second(BinaryScalarOp):
    def impl(self, x, y):
        return y
    def c_code(self, node, name, (x, y), (z, ), sub):
        return "%(z)s = %(y)s;" % locals()
    def grad(self, (x, y), (gz, )):
        return None, gz
second = Second(transfer_type(1), name = 'second')



class Identity(UnaryScalarOp):
    def impl(self, x):
        return x
    def c_code(self, node, name, (x, ), (z, ), sub):
        return "%(z)s = %(x)s;" % locals()
    def grad(self, (x, ), (gz, )):
        return gz,
identity = Identity(same_out, name = 'identity')

class Neg(UnaryScalarOp):
    def impl(self, x):
        return -x
    def grad(self, (x, ), (gz, )):
        return -gz,
    def c_code(self, node, name, (x, ), (z, ), sub):
        return "%(z)s = -%(x)s;" % locals()
neg = Neg(same_out, name = 'neg')

class Abs(UnaryScalarOp):
    #TODO: for complex input, output is some flavour of float
    def impl(self, x):
        return numpy.abs(x)
    def grad(self, (x, ), (gz, )):
        return gz * sgn(x),
    def c_code(self, node, name, (x, ), (z, ), sub):
        type = node.inputs[0].type
        if type in int_types:
            return "%(z)s = abs(%(x)s);" % locals()
        if type in float_types:
            return "%(z)s = fabs(%(x)s);" % locals()
        #complex, other?
        raise NotImplementedError('type not supported', type)
abs = Abs(same_out)

class Sgn(UnaryScalarOp):
    def impl(self, x):
        #casting to output type is handled by filter
        return numpy.sign(x)
    def grad(self, (x, ), (gz, )):
        return None,
    def c_code(self, node, name, (x, ), (z, ), sub):
        #casting is done by compiler
        #TODO: use copysign
        return "%(z)s = (%(x)s >= 0) ? (%(x)s == 0) ? 0.0 : 1.0 : -1.0;" % locals()
sgn = Sgn(same_out, name = 'abs')

class Inv(UnaryScalarOp):
    def impl(self, x):
        return 1.0 / x
    def grad(self, (x, ), (gz, )):
        return -gz / (x * x),
    def c_code(self, node, name, (x, ), (z, ), sub):
        return "%(z)s = 1.0 / %(x)s;" % locals()
inv = Inv(upgrade_to_float, name = 'inv')

class Log(UnaryScalarOp):
    def impl(self, x):
        return math.log(x)
    def grad(self, (x, ), (gz, )):
        return gz / x,
    def c_code(self, node, name, (x, ), (z, ), sub):
        return "%(z)s = log(%(x)s);" % locals()
log = Log(upgrade_to_float, name = 'log')

class Log2(UnaryScalarOp):
    def impl(self, x):
        return numpy.log2(x)
    def grad(self, (x, ), (gz, )):
        return gz / (x * math.log(2.0)),
    def c_code(self, node, name, (x, ), (z, ), sub):
        return "%(z)s = log2(%(x)s);" % locals()
log2 = Log2(upgrade_to_float, name = 'log2')

class Exp(UnaryScalarOp):
    def impl(self, x):
        return math.exp(x)
    def grad(self, (x, ), (gz, )):
        return gz * exp(x),
    def c_code(self, node, name, (x, ), (z, ), sub):
        return "%(z)s = exp(%(x)s);" % locals()
exp = Exp(upgrade_to_float, name = 'exp')

class Sqr(UnaryScalarOp):
    def impl(self, x):
        return x*x
    def grad(self, (x, ), (gz, )):
        return gz * x * 2,
    def c_code(self, node, name, (x, ), (z, ), sub):
        return "%(z)s = %(x)s * %(x)s;" % locals()
sqr = Sqr(same_out, name = 'sqr')

class Sqrt(UnaryScalarOp):
    def impl(self, x):
        return math.sqrt(x)
    def grad(self, (x, ), (gz, )):
        return (gz * 0.5) / sqrt(x),
    def c_code(self, node, name, (x, ), (z, ), sub):
        return "%(z)s = sqrt(%(x)s);" % locals()
sqrt = Sqrt(upgrade_to_float, name = 'sqrt')

class Cos(UnaryScalarOp):
    def impl(self, x):
        return math.cos(x)
    def grad(self, (x, ), (gz, )):
        return -gz * sin(x),
    def c_code(self, node, name, (x, ), (z, ), sub):
        return "%(z)s = cos(%(x)s);" % locals()
cos = Cos(upgrade_to_float, name = 'cos')

class Sin(UnaryScalarOp):
    def impl(self, x):
        return math.sin(x)
    def grad(self, (x, ), (gz, )):
        return gz * cos(x),
    def c_code(self, node, name, (x, ), (z, ), sub):
        return "%(z)s = sin(%(x)s);" % locals()
sin = Sin(upgrade_to_float, name = 'sin')

class Tan(UnaryScalarOp):
    def impl(self, x):
        return math.tan(x)
    def grad(self, (x, ), (gz, )):
        return gz / (cos(x) ** 2),
    def c_code(self, node, name, (x, ), (z, ), sub):
        return "%(z)s = tan(%(x)s);" % locals()
tan = Tan(upgrade_to_float, name = 'tan')

class Cosh(UnaryScalarOp):
    """
    sinh(x) = (exp(x) + exp(-x)) / 2
    """
    def impl(self, x):
        return math.cosh(x)
    def grad(self, (x, ), (gz, )):
        return gz * sinh(x),
    def c_code(self, node, name, (x, ), (z, ), sub):
        return "%(z)s = cosh(%(x)s);" % locals()
cosh = Cosh(upgrade_to_float, name = 'cosh')

class Sinh(UnaryScalarOp):
    """
    sinh(x) = (exp(x) - exp(-x)) / 2
    """
    def impl(self, x):
        return math.sinh(x)
    def grad(self, (x, ), (gz, )):
        return gz * cosh(x),
    def c_code(self, node, name, (x, ), (z, ), sub):
        return "%(z)s = sinh(%(x)s);" % locals()
sinh = Sinh(upgrade_to_float, name = 'sinh')

class Tanh(UnaryScalarOp):
    """
    tanh(x) = sinh(x) / cosh(x)
            = (exp(2*x) - 1) / (exp(2*x) + 1)
    """
    def impl(self, x):
        return math.tanh(x)
    def grad(self, (x, ), (gz, )):
        return gz * (1 - tanh(x)**2),
    def c_code(self, node, name, (x, ), (z, ), sub):
        return "%(z)s = tanh(%(x)s);" % locals()
tanh = Tanh(upgrade_to_float, name = 'tanh')



class Composite(ScalarOp):

    def __init__(self, inputs, outputs):
        env = Env(*gof.graph.clone(inputs, outputs))
        inputs, outputs = env.inputs, env.outputs

        for node in env.nodes:
            if not isinstance(node.op, ScalarOp):
                raise ValueError("The env to Composite must be exclusively composed of ScalarOp instances.")

        subd = dict(zip(inputs,
                        ["%%(i%i)s"%i for i in range(len(inputs))]) +
                    zip(outputs,
                        ["%%(o%i)s"%i for i in range(len(outputs))]))

        for orphan in env.results: #env.orphans:
            if orphan.owner is None and orphan not in env.inputs:
                if isinstance(orphan, Constant):
                    subd[orphan] = orphan.type.c_literal(orphan.data)
                else:
                    raise ValueError("All orphans in the env to Composite must be Constant instances.")

        _c_code = "{\n"
        i = 0
        j = 0
        for node in env.toposort():
            j += 1
            for output in node.outputs:
                if output not in subd:
                    i += 1
                    name = "V%%(id)s_tmp%i" % i
                    subd[output] = name
                    _c_code += "%s %s;\n" % (output.type.dtype_specs()[1], name)
            _c_code += node.op.c_code(node,
                                      "%(name)s",
                                      [subd[input] for input in node.inputs],
                                      [subd[output] for output in node.outputs],
                                      dict(fail = "%(fail)s",
                                           id = "%%(id)s_%i" % j))
            _c_code += "\n"
        _c_code += "}\n"


        def compose_impl(r):
            # this is not optimal at all eg in add(*1 -> mul(x, y), *1)
            # it will calculate *1 twice
            # it also doesn't follow env.toposort but that's (presumably)
            # still correct since we only have scalar ops
            if r in env.inputs:
                idx = env.inputs.index(r)
                return lambda inputs: inputs[idx]
            elif r.owner is None: # in env.orphans:
                return lambda inputs: r.data
            node = r.owner
            producers = [compose_impl(input) for input in node.inputs]
            return lambda inputs: node.op.impl(*[p(inputs) for p in producers])

        _impls = [compose_impl(r) for r in env.outputs]

        self._c_code = _c_code
        self._impls = _impls
        self.nin = len(inputs)
        self.nout = len(outputs)
        self.env = env

    def output_types(self, input_types):
        if tuple(input_types) != tuple([input.type for input in self.env.inputs]):
            raise TypeError("Wrong types for Composite. Expected %s, got %s."
                            % (tuple([input.type for input in self.env.inputs]), tuple(input_types)))
        return [output.type for output in self.env.outputs]

    def perform(self, node, inputs, output_storage):
        for storage, impl in zip(output_storage, self._impls):
            storage[0] = impl(inputs)

    def impl(self, *inputs):
        output_storage = [[None] for i in xrange(self.nout)]
        self.perform(None, inputs, output_storage)
        return utils.to_return_values([storage[0] for storage in output_storage])

    def grad(self, inputs, output_grads):
        raise NotImplementedError("grad is not implemented for Composite")

    def c_code(self, node, name, inames, onames, sub):
        d = dict(zip(["i%i"%i for i in range(len(inames))],
                     inames) +
                 zip(["o%i"%i for i in range(len(onames))],
                     onames),
                 **sub)
        d['name'] = name
        return self._c_code % d






































# def as_scalar(x, name = None):
#     if isinstance(x, gof.Op):
#         if len(x.outputs) != 1:
#             raise ValueError("It is ambiguous which output of a multi-output Op has to be fetched.", x)
#         else:
#             x = x.outputs[0]
#     if isinstance(x, float):
#         s = Scalar('float64', name = name)
#         s.data = x
#         return s
#     if isinstance(x, int):
#         s = Scalar('int32', name = name)
#         s.data = x
#         return s
#     if isinstance(x, Scalar):
#         return x
#     raise TypeError("Cannot convert %s to Scalar" % x)

# def constant(x):
#     res = as_scalar(x)
#     res.constant = True
#     return res


# class Scalar(Result):

#     def __init__(self, dtype, name = None):
#         Result.__init__(self, role = None, name = name)
#         self.dtype = dtype
#         self.dtype_specs()

#     def __get_constant(self):
#         if not hasattr(self, '_constant'):
#             return False
#         return self._constant

#     def __set_constant(self, value):
#         if value:
#             self.indestructible = True
#         self._constant = value

#     constant = property(__get_constant, __set_constant)

#     def desc(self):
#         return (self.dtype, self.data)
    
#     def filter(self, data):
#         py_type = self.dtype_specs()[0]
#         return py_type(data)

#     def same_properties(self, other):
#         return other.dtype == self.dtype

#     def dtype_specs(self):
#         try:
#             return {'float32': (numpy.float32, 'npy_float32', 'PyFloat_Check', 'PyFloat_AsDouble', 'PyFloat_FromDouble'),
#                     'float64': (numpy.float64, 'npy_float64', 'PyFloat_Check', 'PyFloat_AsDouble', 'PyFloat_FromDouble'),
#                     'complex128': (numpy.complex128, 'theano_complex128', 'PyComplex_Check', 'PyComplex_AsCComplex', 'PyComplex_FromCComplex'),
#                     'complex64': (numpy.complex64, 'theano_complex64', None, None, None),
#                     'int8':  (numpy.int8, 'npy_int8', 'PyInt_Check', 'PyInt_AsLong', 'PyInt_FromLong'),
#                     'int16': (numpy.int16, 'npy_int16', 'PyInt_Check', 'PyInt_AsLong', 'PyInt_FromLong'),
#                     'int32': (numpy.int32, 'npy_int32', 'PyInt_Check', 'PyInt_AsLong', 'PyInt_FromLong'),
#                     'int64': (numpy.int64, 'npy_int64', 'PyInt_Check', 'PyInt_AsLong', 'PyInt_FromLong')
#                     }[self.dtype]
#         except KeyError:
#             raise TypeError("Unsupported dtype for %s: %s" % (self.__class__.__name__, self.dtype))

#     def c_literal(self):
#         if 'complex' in self.dtype:
#             raise NotImplementedError("No literal for complex values.")
#         return str(self.data)

#     def c_declare(self, name, sub):
#         return """
#         %(dtype)s %(name)s;
#         typedef %(dtype)s %(name)s_dtype;
#         """ % dict(name = name, dtype = self.dtype_specs()[1])

#     def c_init(self, name, sub):
#         return """
#         %(name)s = 0;
#         """ % locals()
    
#     def c_extract(self, name, sub):
#         specs = self.dtype_specs()
#         return """
#         if (!%(check)s(py_%(name)s))
#             %(fail)s
#         %(name)s = (%(dtype)s)%(conv)s(py_%(name)s);
#         """ % dict(sub,
#                    name = name,
#                    dtype = specs[1],
#                    check = specs[2],
#                    conv = specs[3])
    
#     def c_sync(self, name, sub):
#         specs = self.dtype_specs()
#         return """
#         Py_XDECREF(py_%(name)s);
#         py_%(name)s = %(conv)s((%(dtype)s)%(name)s);
#         if (!py_%(name)s)
#             py_%(name)s = Py_None;
#         """ % dict(name = name,
#                    dtype = specs[1],
#                    conv = specs[4])

#     def c_cleanup(self, name, sub):
#         return ""

#     def c_support_code(cls):
#         template = """
#         struct theano_complex%(nbits)s : public npy_complex%(nbits)s
#         {
#             typedef theano_complex%(nbits)s complex_type;
#             typedef npy_float%(half_nbits)s scalar_type;

#             complex_type operator +(complex_type y) {
#                 complex_type ret;
#                 ret.real = this->real + y.real;
#                 ret.imag = this->imag + y.imag;
#                 return ret;
#             }
#             complex_type operator -(complex_type y) {
#                 complex_type ret;
#                 ret.real = this->real - y.real;
#                 ret.imag = this->imag - y.imag;
#                 return ret;
#             }
#             complex_type operator *(complex_type y) {
#                 complex_type ret;
#                 ret.real = this->real * y.real - this->imag * y.imag;
#                 ret.imag = this->real * y.imag + this->imag * y.real;
#                 return ret;
#             }
#             complex_type operator /(complex_type y) {
#                 complex_type ret;
#                 scalar_type y_norm_square = y.real * y.real + y.imag * y.imag;
#                 ret.real = (this->real * y.real + this->imag * y.imag) / y_norm_square;
#                 ret.imag = (this->imag * y.real - this->real * y.imag) / y_norm_square;
#                 return ret;
#             }
#         };
#         """
#         return template % dict(nbits = 64, half_nbits = 32) + template % dict(nbits = 128, half_nbits = 64)

#     def __copy__(self):
#         """Return a copy of this instance (with its own attributes)"""
#         cpy = self.__class__(self.dtype, self.name)
#         cpy.data = self.data
#         return cpy

#     #UNARY
#     def __abs__(self): return Abs(self).out
#     def __neg__(self): return Neg(self).out

#     #CASTS
#     def __int__(self): return AsInt(self).out
#     def __float__(self): return AsInt(self).out
#     def __complex__(self): return AsComplex(self).out

#     #COMPARISONS
#     def __lt__(self,other): return lt(self, other)
#     def __le__(self,other): return le(self, other)
#     def __gt__(self,other): return gt(self, other)
#     def __ge__(self,other): return ge(self, other)

#     #ARITHMETIC - NORMAL
#     def __add__(self,other): return add(self,other)
#     def __sub__(self,other): return sub(self,other)
#     def __mul__(self,other): return mul(self,other)
#     def __div__(self,other): return div(self,other)
#     def __pow__(self,other): return pow(self,other)

#     #ARITHMETIC - RIGHT-OPERAND
#     def __radd__(self,other): return add(other,self)
#     def __rsub__(self,other): return sub(other,self)
#     def __rmul__(self,other): return mul(other,self)
#     def __rdiv__(self,other): return div(other,self)
#     def __rpow__(self,other): return pow(other,self)


# # Easy constructors

# def _multi(*fns):
#     def f2(f, names):
#         if len(names) == 1:
#             return f(names)
#         else:
#             return [f(name) for name in names]
#     if len(fns) == 1:
#         return partial(f2, fns[0])
#     else:
#         return [partial(f2, f) for f in fns]

# def intr(name):
#     return Scalar(name = name, dtype = 'int64')
# ints = _multi(intr)

# def floatr(name):
#     return Scalar(name = name, dtype = 'float64')
# floats = _multi(floatr)



# def upcast(dtype, *dtypes):
#     z = numpy.zeros((), dtype = dtype)
#     for dtype in dtypes:
#         z = z + numpy.zeros((), dtype = dtype)
#     return str(z.dtype)

# class ScalarOp(GuardedOp):

#     nin = -1
#     nout = 1
        
#     def __init__(self, *inputs):
#         if self.nin >= 0:
#             if len(inputs) != self.nin:
#                 raise TypeError("Wrong number of inputs for %s (got %i, expected %i)" \
#                                     % (self.__class__.__name__, len(inputs), self.nin))
#         else:
#             self.nin = len(inputs)
        
#         inputs = [as_scalar(input) for input in inputs]
#         i_dtypes = [getattr(input, 'dtype', None) for input in inputs]
#         o_dtypes = self.output_dtypes(*i_dtypes)

#         self.inputs = inputs
#         self.outputs = [Scalar(dtype) for dtype in o_dtypes]

#     def output_dtypes(self, *dtypes):
#         if self.nout != 1:
#             raise NotImplementedError()
#         return upcast(*dtypes),

#     def impl(self, *inputs):
#         raise AbstractFunctionError()
    
#     def grad(self, inputs, output_gradients):
#         raise AbstractFunctionError()
    
#     def perform(self):
#         if self.nout == 1:
#             self.outputs[0].data = self.impl(*[input.data for input in self.inputs])
#         else:
#             results = utils.from_return_values(self.impl(*[input.data for input in self.inputs]))
#             for output, result in zip(self.outputs, results):
#                 output.data = result

# class UnaryScalarOp(ScalarOp):
#     nin = 1

# class BinaryScalarOp(ScalarOp):
#     nin = 2

# class FloatUnaryScalarOp(UnaryScalarOp):
#     def output_dtypes(self, input_dtype):
#         if 'int' in input_dtype: return 'float64',
#         if 'float' in input_dtype: return input_dtype,
#         raise NotImplementedError()



# class Add(ScalarOp):
#     identity = 0
#     commutative = True
#     associative = True
#     def impl(self, *inputs):
#         return sum(inputs)
#     def c_code(self, inputs, (z, ), sub):
#         if not inputs:
#             return z + " = 0;"
#         else:
#             return z + " = " + " + ".join(inputs) + ";"
#     def grad(self, inputs, (gz, )):
#         return (gz, ) * len(inputs)

# class Mul(ScalarOp):
#     identity = 1
#     commutative = True
#     associative = True
#     def impl(self, *inputs):
#         return numpy.product(inputs)
#     def c_code(self, inputs, (z, ), sub):
#         if not inputs:
#             return z + " = 1;"
#         else:
#             return z + " = " + " * ".join(inputs) + ";"
#     def grad(self, inputs, (gz, )):
#         return [mul(*([gz] + utils.difference(inputs, [input])))
#                 for input in inputs]


# class Sub(BinaryScalarOp):
#     def impl(self, x, y):
#         return x - y
#     def c_code(self, (x, y), (z, ), sub):
#         return "%(z)s = %(x)s - %(y)s;" % locals()
#     def grad(self, (x, y), (gz, )):
#         return gz, -gz

# class Div(BinaryScalarOp):
#     def impl(self, x, y):
#         return x / y
#     def c_code(self, (x, y), (z, ), sub):
#         if 'int' in self.inputs[0].dtype and 'int' in self.inputs[1].dtype:
#             raise NotImplementedError("For integer arguments the behavior of division in C and in Python differ when the quotient is negative (to implement).")
#         return "%(z)s = %(x)s / %(y)s;" % locals()
#     def grad(self, (x, y), (gz, )):
#         return gz / y, -(gz * x) / (y * y)

# class Pow(BinaryScalarOp):
#     def impl(self, x, y):
#         return x ** y
#     def c_code(self, (x, y), (z, ), sub):
#         return "%(z)s = pow(%(x)s, %(y)s);" % locals()
#     def grad(self, (x, y), (gz, )):
#         return gz * y * x**(y - 1), gz * log(x) * x**y

# class First(BinaryScalarOp):
#     def impl(self, x, y):
#         return x
#     def c_code(self, (x, y), (z, ), sub):
#         return "%(z)s = %(x)s;" % locals()
#     def grad(self, (x, y), (gz, )):
#         return gz, None

# class Second(BinaryScalarOp):
#     def impl(self, x, y):
#         return y
#     def c_code(self, (x, y), (z, ), sub):
#         return "%(z)s = %(y)s;" % locals()
#     def grad(self, (x, y), (gz, )):
#         return None, gz



# class Identity(UnaryScalarOp):
#     def impl(self, x):
#         return x
#     def c_code(self, (x, ), (z, ), sub):
#         return "%(z)s = %(x)s;" % locals()
#     def grad(self, (x, ), (gz, )):
#         return gz,

# class Neg(UnaryScalarOp):
#     def impl(self, x):
#         return -x
#     def grad(self, (x, ), (gz, )):
#         return -gz,
#     def c_code(self, (x, ), (z, ), sub):
#         return "%(z)s = -%(x)s;" % locals()

# class Abs(UnaryScalarOp):
#     #TODO: for complex input, output is some flavour of float
#     def impl(self, x):
#         return numpy.abs(x)
#     def grad(self, (x, ), (gz, )):
#         return gz * sgn(x),
#     def c_code(self, (x, ), (z, ), sub):
#         dtype = str(self.inputs[0].dtype)
#         if 'int' in dtype:
#             return "%(z)s = abs(%(x)s);" % locals()
#         if 'float' in dtype:
#             return "%(z)s = fabs(%(x)s);" % locals()
#         #complex, other?
#         raise NotImplementedError('dtype not supported', dtype)

# class Sgn(UnaryScalarOp):
#     def impl(self, x):
#         #casting to output type is handled by filter
#         return numpy.sign(x)
#     def grad(self, (x, ), (gz, )):
#         return None,
#     def c_code(self, (x, ), (z, ), sub):
#         #casting is done by compiler
#         #TODO: use copysign
#         return "%(z)s = (%(x)s >= 0) ? (%(x)s == 0) ? 0.0 : 1.0 : -1.0;" % locals()

# class Inv(FloatUnaryScalarOp):
#     def impl(self, x):
#         return 1.0 / x
#     def grad(self, (x, ), (gz, )):
#         return -gz / (x * x),
#     def c_code(self, (x, ), (z, ), sub):
#         return "%(z)s = 1.0 / %(x)s;" % locals()

# class Log(FloatUnaryScalarOp):
#     def impl(self, x):
#         return math.log(x)
#     def grad(self, (x, ), (gz, )):
#         return gz / x,
#     def c_code(self, (x, ), (z, ), sub):
#         return "%(z)s = log(%(x)s);" % locals()

# class Log2(FloatUnaryScalarOp):
#     def impl(self, x):
#         return numpy.log2(x)
#     def grad(self, (x, ), (gz, )):
#         return gz / (x * math.log(2.0)),
#     def c_code(self, (x, ), (z, ), sub):
#         return "%(z)s = log2(%(x)s);" % locals()

# class Exp(FloatUnaryScalarOp):
#     def impl(self, x):
#         return math.exp(x)
#     def grad(self, (x, ), (gz, )):
#         return gz * exp(x),
#     def c_code(self, (x, ), (z, ), sub):
#         return "%(z)s = exp(%(x)s);" % locals()

# class Sqr(UnaryScalarOp):
#     def impl(self, x):
#         return x*x
#     def grad(self, (x, ), (gz, )):
#         return gz * x * 2,
#     def c_code(self, (x, ), (z, ), sub):
#         return "%(z)s = %(x)s * %(x)s;" % locals()

# class Sqrt(FloatUnaryScalarOp):
#     def impl(self, x):
#         return math.sqrt(x)
#     def grad(self, (x, ), (gz, )):
#         return (gz * 0.5) / sqrt(x),
#     def c_code(self, (x, ), (z, ), sub):
#         return "%(z)s = sqrt(%(x)s);" % locals()

# class Cos(FloatUnaryScalarOp):
#     def impl(self, x):
#         return math.cos(x)
#     def grad(self, (x, ), (gz, )):
#         return -gz * sin(x),
#     def c_code(self, (x, ), (z, ), sub):
#         return "%(z)s = cos(%(x)s);" % locals()

# class Sin(FloatUnaryScalarOp):
#     def impl(self, x):
#         return math.sin(x)
#     def grad(self, (x, ), (gz, )):
#         return gz * cos(x),
#     def c_code(self, (x, ), (z, ), sub):
#         return "%(z)s = sin(%(x)s);" % locals()

# class Tan(FloatUnaryScalarOp):
#     def impl(self, x):
#         return math.tan(x)
#     def grad(self, (x, ), (gz, )):
#         return gz / (cos(x) ** 2),
#     def c_code(self, (x, ), (z, ), sub):
#         return "%(z)s = tan(%(x)s);" % locals()

# class Cosh(FloatUnaryScalarOp):
#     """
#     sinh(x) = (exp(x) + exp(-x)) / 2
#     """
#     def impl(self, x):
#         return math.cosh(x)
#     def grad(self, (x, ), (gz, )):
#         return gz * sinh(x),
#     def c_code(self, (x, ), (z, ), sub):
#         return "%(z)s = cosh(%(x)s);" % locals()

# class Sinh(FloatUnaryScalarOp):
#     """
#     sinh(x) = (exp(x) - exp(-x)) / 2
#     """
#     def impl(self, x):
#         return math.sinh(x)
#     def grad(self, (x, ), (gz, )):
#         return gz * cosh(x),
#     def c_code(self, (x, ), (z, ), sub):
#         return "%(z)s = sinh(%(x)s);" % locals()

# class Tanh(FloatUnaryScalarOp):
#     """
#     tanh(x) = sinh(x) / cosh(x)
#             = (exp(2*x) - 1) / (exp(2*x) + 1)
#     """
#     def impl(self, x):
#         return math.tanh(x)
#     def grad(self, (x, ), (gz, )):
#         return gz * (1 - tanh(x)**2),
#     def c_code(self, (x, ), (z, ), sub):
#         return "%(z)s = tanh(%(x)s);" % locals()


# #NOTE WELL!!!
# # The following adds functions to this module automatically.
# # For every scalar op class, a lower-case symbol is added which is a constructor
# # for that class.

# from gof import modes
# modes.make_constructors(globals())



# def composite(inputs, outputs):
#     """
#     Usage: composite(inputs, outputs)

#     Produces an Op class which represents the computations
#     between the provided inputs and outputs as a single
#     operation.
    
#     The operations between inputs and outputs (as given by
#     Env(inputs, outputs).ops()) must all be instances of
#     ScalarOp.

#     Examples:
#       x, y = Scalar(), Scalar()
#       SquareDiff = composite([x, y], [(x - y)**2])
#       TimesTen = composite([x], [x * 10.0])
#       Neighbors = composite([x], [x - 1, x + 1])
#     """
    
#     env = Env(inputs, outputs).clone()
#     gof.opt.ConstantFinder().apply(env)
    
#     inputs, outputs = env.inputs, env.outputs

#     for op in env.ops():
#         if not isinstance(op, ScalarOp):
#             raise ValueError("The input env to composite must be exclusively composed of ScalarOp instances.")

#     subd = dict(zip(inputs,
#                     ["%%(i%i)s"%i for i in range(len(inputs))]) +
#                 zip(outputs,
#                     ["%%(o%i)s"%i for i in range(len(outputs))]))
    
#     for orphan in env.orphans():
#         if orphan.constant:
#             subd[orphan] = orphan.c_literal()
#         else:
#             raise ValueError("All orphans in the input env to composite must be constant.")

#     _c_code = "{\n"
#     i = 0
#     j = 0
#     for op in env.toposort():
#         j += 1
#         for output in op.outputs:
#             if output not in subd:
#                 i += 1
#                 name = "V%%(id)s_tmp%i" % i
#                 subd[output] = name
#                 _c_code += "%s %s;\n" % (output.dtype_specs()[1], name)
#         _c_code += op.c_code([subd[input] for input in op.inputs],
#                              [subd[output] for output in op.outputs],
#                              dict(fail = "%(fail)s",
#                                   id = "%%(id)s_%i" % j))
#         _c_code += "\n"
#     _c_code += "}\n"

    
#     def compose_impl(r):
#         # this is not optimal at all eg in add(*1 -> mul(x, y), *1)
#         # it will calculate *1 twice
#         # it also doesn't follow env.toposort but that's (presumably)
#         # still correct since we only have scalar ops
#         if r in env.inputs:
#             idx = env.inputs.index(r)
#             return lambda inputs: inputs[idx]
#         elif r in env.orphans():
#             return lambda inputs: r.data
#         op = r.owner
#         producers = [compose_impl(input) for input in op.inputs]
#         return lambda inputs: op.impl(*[p(inputs) for p in producers])

#     _impls = [compose_impl(r) for r in env.outputs]
    
#     class Composite(ScalarOp):

#         nin = len(inputs)
#         nout = len(outputs)

#         def output_dtypes(self, *input_dtypes):
#             assert input_dtypes == tuple([input.dtype for input in inputs])
#             return [output.dtype for dtype in outputs]

#         def perform(self):
#             inputs = [input.data for input in self.inputs]
#             for output, impl in zip(self.outputs, _impls):
#                 output.data = impl(inputs)

#         def impl(self, *inputs):
#             for r, input in zip(self.inputs, inputs):
#                 r.data = input
#             self.perform()
#             return utils.to_return_values([output.data for output in self.outputs])

#         def grad(self, inputs, output_grads):
#             raise NotImplementedError("grad is not implemented for Composite")

#         def c_code(self, inames, onames, sub):
#             d = dict(zip(["i%i"%i for i in range(len(inames))],
#                          inames) +
#                      zip(["o%i"%i for i in range(len(onames))],
#                          onames),
#                      **sub)
#             return _c_code % d

#     return Composite
<|MERGE_RESOLUTION|>--- conflicted
+++ resolved
@@ -6,16 +6,13 @@
 
 import gof
 from gof import PropertiedType, Op, PropertiedOp, utils, Result, Constant, Type, Apply, Env
-
-<<<<<<< HEAD
+from gof.python25 import partial
+
 def upcast(dtype, *dtypes):
     z = numpy.zeros((), dtype = dtype)
     for dtype in dtypes:
         z = z + numpy.zeros((), dtype = dtype)
     return str(z.dtype)
-=======
-from gof.python25 import partial
->>>>>>> f9b18d2a
 
 def as_scalar(x, name = None):
     if isinstance(x, gof.Apply):
